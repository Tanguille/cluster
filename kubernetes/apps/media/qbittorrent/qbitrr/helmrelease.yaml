--- conflicted
+++ resolved
@@ -33,56 +33,6 @@
         containers:
           app:
             image:
-<<<<<<< HEAD
-              repository: ghcr.io/stuffanthings/qbit_manage
-              tag: v4.1.14@sha256:a64f0781aabe3e66a261c8b21b7192555bc785f178cae40c6e8b88bf9b853c16
-            env:
-              TZ: *timeZone
-              QBT_CONFIG: "/config/config.yaml"
-              QBT_CAT_UPDATE: false
-              QBT_CROSS_SEED: false
-              QBT_DIVIDER: "="
-              QBT_DRY_RUN: false
-              QBT_LOG_LEVEL: INFO
-              QBT_RECHECK: true
-              QBT_REM_ORPHANED: true
-              QBT_REM_UNREGISTERED: true
-              QBT_RUN: true
-              QBT_SHARE_LIMITS: false
-              QBT_SKIP_CLEANUP: false
-              QBT_SKIP_QB_VERSION_CHECK: true
-              QBT_TAG_NOHARDLINKS: true
-              QBT_TAG_TRACKER_ERROR: true
-              QBT_TAG_UPDATE: true
-              QBT_WIDTH: 100
-=======
-              repository: feramance/qbitrr
-              tag: 4.10.8
-            env:
-              TZ: ${TIMEZONE}
->>>>>>> ef525045
-            resources:
-              requests:
-                cpu: 10m
-                memory: 128Mi
-              limits:
-                memory: 1Gi
-<<<<<<< HEAD
-            securityContext:
-              allowPrivilegeEscalation: false
-              readOnlyRootFilesystem: true
-              capabilities: { drop: ["ALL"] }
-            lifecycle:
-              postStart:
-                exec:
-                  command:
-                    [
-                      "/bin/sh",
-                      "-c",
-                      "cp /secret/config.yaml /config/config.yaml",
-                    ]
-=======
->>>>>>> ef525045
 
     defaultPodOptions:
       securityContext:

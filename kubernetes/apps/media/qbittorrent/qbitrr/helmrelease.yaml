--- conflicted
+++ resolved
@@ -36,50 +36,6 @@
               repository: feramance/qbitrr
               tag: 4.10.8
             env:
-<<<<<<< HEAD
-              TZ: *timeZone
-              QBT_CONFIG: "/config/config.yaml"
-              QBT_CAT_UPDATE: false
-              QBT_CROSS_SEED: false
-              QBT_DIVIDER: "="
-              QBT_DRY_RUN: false
-              QBT_LOG_LEVEL: INFO
-              QBT_RECHECK: true
-              QBT_REM_ORPHANED: true
-              QBT_REM_UNREGISTERED: true
-              QBT_RUN: true
-              QBT_SHARE_LIMITS: false
-              QBT_SKIP_CLEANUP: false
-              QBT_SKIP_QB_VERSION_CHECK: true
-              QBT_TAG_NOHARDLINKS: true
-              QBT_TAG_TRACKER_ERROR: true
-              QBT_TAG_UPDATE: true
-              QBT_WIDTH: 100
-=======
-              TZ: ${TIMEZONE}
->>>>>>> ef525045
-            resources:
-              requests:
-                cpu: 10m
-                memory: 128Mi
-              limits:
-                memory: 1Gi
-<<<<<<< HEAD
-            securityContext:
-              allowPrivilegeEscalation: false
-              readOnlyRootFilesystem: true
-              capabilities: { drop: ["ALL"] }
-            lifecycle:
-              postStart:
-                exec:
-                  command:
-                    [
-                      "/bin/sh",
-                      "-c",
-                      "cp /secret/config.yaml /config/config.yaml",
-                    ]
-=======
->>>>>>> ef525045
 
     defaultPodOptions:
       securityContext:

--- conflicted
+++ resolved
@@ -21,12 +21,8 @@
 )
 
 echo "=== Validating standalone manifests in ${KUBERNETES_DIR}/flux ==="
-<<<<<<< HEAD
-find "${KUBERNETES_DIR}/flux" -maxdepth 1 -type f -name '*.yaml' -print0 | while IFS= read -r -d $'\0' file; do
-=======
 find "${KUBERNETES_DIR}/flux" -maxdepth 1 -type f -name '*.yaml' -print0 | while IFS= read -r -d $'\0' file;
 do
->>>>>>> e55ae1a1
     kubeconform "${kubeconform_args[@]}" "${file}"
     if [[ ${PIPESTATUS[0]} != 0 ]]; then
         exit 1
@@ -34,34 +30,20 @@
 done
 
 echo "=== Validating kustomizations in ${KUBERNETES_DIR}/flux ==="
-<<<<<<< HEAD
-find "${KUBERNETES_DIR}/flux" -type f -name $kustomize_config -print0 | while IFS= read -r -d $'\0' file; do
-    echo "=== Validating kustomizations in ${file/%$kustomize_config/} ==="
-    kustomize build "${file/%$kustomize_config/}" "${kustomize_args[@]}" |
-        kubeconform "${kubeconform_args[@]}"
-=======
 find "${KUBERNETES_DIR}/flux" -type f -name $kustomize_config -print0 | while IFS= read -r -d $'\0' file;
 do
     echo "=== Validating kustomizations in ${file/%$kustomize_config} ==="
     kustomize build "${file/%$kustomize_config}" "${kustomize_args[@]}" | kubeconform "${kubeconform_args[@]}"
->>>>>>> e55ae1a1
     if [[ ${PIPESTATUS[0]} != 0 ]]; then
         exit 1
     fi
 done
 
 echo "=== Validating kustomizations in ${KUBERNETES_DIR}/apps ==="
-<<<<<<< HEAD
-find "${KUBERNETES_DIR}/apps" -type f -name $kustomize_config -print0 | while IFS= read -r -d $'\0' file; do
-    echo "=== Validating kustomizations in ${file/%$kustomize_config/} ==="
-    kustomize build "${file/%$kustomize_config/}" "${kustomize_args[@]}" |
-        kubeconform "${kubeconform_args[@]}"
-=======
 find "${KUBERNETES_DIR}/apps" -type f -name $kustomize_config -print0 | while IFS= read -r -d $'\0' file;
 do
     echo "=== Validating kustomizations in ${file/%$kustomize_config} ==="
     kustomize build "${file/%$kustomize_config}" "${kustomize_args[@]}" | kubeconform "${kubeconform_args[@]}"
->>>>>>> e55ae1a1
     if [[ ${PIPESTATUS[0]} != 0 ]]; then
         exit 1
     fi

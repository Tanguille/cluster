--- conflicted
+++ resolved
@@ -13,21 +13,6 @@
   encrypt:
     desc: Encrypt all Kubernetes SOPS secrets
     cmds:
-<<<<<<< HEAD
-      - for: { var: file }
-        task: .encrypt-file
-        vars:
-          file: "{{.ITEM}}"
-    vars:
-      file:
-        sh: find "{{.KUBERNETES_DIR}}" -type f -name "*.sops.*" | xargs -I {} sh -c 'sops filestatus {} | jq --exit-status ".encrypted == false" > /dev/null && echo {}'
-
-  .encrypt-file:
-    internal: true
-    cmd: sops --encrypt --in-place {{.file}}
-    requires:
-      vars: ["file"]
-=======
       - cmd: |
           find "{{.KUBERNETES_DIR}}" -type f -name "*.sops.*" | while read -r file; do
             if sops filestatus "$file" | jq --exit-status ".encrypted == false" &>/dev/null; then
@@ -35,7 +20,6 @@
               echo "Encrypted ${file}"
             fi
           done
->>>>>>> 05151c3e
     preconditions:
       - msg: Missing Sops config file
         sh: test -f {{.SOPS_CONFIG_FILE}}

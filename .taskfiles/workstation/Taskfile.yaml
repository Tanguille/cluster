--- conflicted
+++ resolved
@@ -5,13 +5,9 @@
 tasks:
   arch:
     desc: Set up Arch Linux tools
-<<<<<<< HEAD
-    cmd: "{{.PKGMGR}} -Syu --needed --noconfirm --noprogressbar $(cat {{.ROOT_DIR}}/.taskfiles/workstation/Archfile | xargs)"
-=======
     cmd: >
       {{.PKGMGR}} -Syu --needed --noconfirm --noprogressbar
       $(cat {{.ROOT_DIR}}/.taskfiles/workstation/Archfile | xargs)
->>>>>>> 5b8bb5ae
     vars:
       PKGMGR:
         sh: which paru || which yay
@@ -40,15 +36,9 @@
       - which direnv
 
   generic-linux:
-<<<<<<< HEAD
-    desc: Setup CLI tools into the projects .bin directory
+    desc: Set up CLI tools into the projects .bin directory
     dir: "{{.ROOT_DIR}}/.bin"
     platforms: ["linux/amd64", "linux/arm64"]
-=======
-    desc: Set up CLI tools into the projects .bin directory
-    dir: '{{.ROOT_DIR}}/.bin'
-    platforms: ['linux/amd64', 'linux/arm64']
->>>>>>> 5b8bb5ae
     cmds:
       - for:
           - budimanjojo/talhelper?as=talhelper

---
# yaml-language-server: $schema=https://taskfile.dev/schema.json
version: "3"

vars:
  TALHELPER_CLUSTER_DIR: "{{.KUBERNETES_DIR}}/bootstrap/talos/clusterconfig"
  TALHELPER_CONFIG_FILE: "{{.KUBERNETES_DIR}}/bootstrap/talos/talconfig.yaml"
  TALHELPER_SECRET_FILE: "{{.KUBERNETES_DIR}}/bootstrap/talos/talsecret.sops.yaml"
  TALOSCONFIG: "{{.TALHELPER_CLUSTER_DIR}}/talosconfig"

env:
  TALOSCONFIG: "{{.TALOSCONFIG}}"

tasks:
  generate-config:
    desc: Generate Talos configuration
    cmd: talhelper genconfig --config-file {{.TALHELPER_CONFIG_FILE}} --secret-file {{.TALHELPER_SECRET_FILE}} --out-dir {{.TALHELPER_CLUSTER_DIR}}
    preconditions:
      - test -f {{.TALHELPER_CONFIG_FILE}}
      - test -f {{.SOPS_CONFIG_FILE}}
      - test -f {{.SOPS_AGE_KEY_FILE}}
      - which talhelper

  apply-node:
    desc: Apply Talos config to a node [HOSTNAME=required]
    cmds:
      - talosctl --nodes {{.HOSTNAME}} apply-config --mode={{.MODE}}}} --file {{.TALHELPER_CLUSTER_DIR}}/{{.CLUSTER_NAME}}-{{.HOSTNAME}}.yaml
      - talosctl --nodes {{.HOSTNAME}} health --wait-timeout=10m --server=false
    vars:
      CLUSTER_NAME:
        sh: yq '.clusterName' {{.TALHELPER_CONFIG_FILE}}
      MODE: '{{.MODE | default "auto"}}'
    requires:
      vars: [HOSTNAME]
    preconditions:
      - talosctl --nodes {{.HOSTNAME}} get machineconfig &>/dev/null
      - talosctl config info &>/dev/null
      - test -f {{.TALHELPER_CLUSTER_DIR}}/{{.CLUSTER_NAME}}-{{.HOSTNAME}}.yaml
      - test -f {{.TALOSCONFIG}}
      - which talosctl yq

  upgrade-node:
    desc: Upgrade Talos on a single node [HOSTNAME=required]
    cmds:
<<<<<<< HEAD
      - task: "{{if ne .ROLLOUT true}}down{{else}}noop{{end}}"
      - talosctl --nodes {{.HOSTNAME}} upgrade --image="factory.talos.dev/installer/{{.TALOS_SCHEMATIC_ID}}:{{.TALOS_VERSION}}" --timeout=10m
      - talosctl --nodes {{.HOSTNAME}} health --wait-timeout=10m --server=false
      - task: "{{if ne .ROLLOUT true}}up{{else}}noop{{end}}"
=======
      - task: down
      - talosctl --nodes {{.HOSTNAME}} upgrade --image="factory.talos.dev/installer/{{.TALOS_SCHEMATIC_ID}}:{{.TALOS_VERSION}}" --timeout=10m
      - talosctl --nodes {{.HOSTNAME}} health --wait-timeout=10m --server=false
      - task: up
>>>>>>> 5b8bb5ae
    vars:
      TALOS_SCHEMATIC_ID:
        sh: kubectl get node {{.HOSTNAME}} --output=jsonpath='{.metadata.annotations.extensions\.talos\.dev/schematic}'
      TALOS_VERSION:
        sh: yq '.talosVersion' {{.TALHELPER_CONFIG_FILE}}
    requires:
      vars: [HOSTNAME]
    preconditions:
<<<<<<< HEAD
      - msg: Missing talosconfig
        sh: test -f {{.TALOSCONFIG}}
      - msg: Unable to retrieve Talos config
        sh: talosctl config info &>/dev/null
      - msg: Node not found
        sh: talosctl --nodes {{.HOSTNAME}} get machineconfig &>/dev/null
      - msg: Upstream Talos version not found
        sh: curl -fsSL -o /dev/null --fail https://github.com/siderolabs/talos/releases/tag/{{.TALOS_VERSION}}

  upgrade-cluster:
    desc: Upgrade Talos on the whole cluster
    cmds:
      - task: down
      - for: { var: HOSTNAMES }
        task: upgrade-node
        vars:
          HOSTNAME: "{{.ITEM}}"
          ROLLOUT: true
      - task: up
    vars:
      HOSTNAMES:
        sh: kubectl get nodes --output=jsonpath='{.items[*].metadata.name}'
=======
      - curl -fsSL -o /dev/null --fail https://github.com/siderolabs/talos/releases/tag/{{.TALOS_VERSION}}
      - talosctl --nodes {{.HOSTNAME}} get machineconfig &>/dev/null
      - talosctl config info &>/dev/null
      - test -f {{.TALOSCONFIG}}
      - which kubectl talosctl yq
>>>>>>> 5b8bb5ae

  upgrade-k8s:
    desc: Upgrade Kubernetes
    cmd: talosctl --nodes {{.KUBERNETES_CONTROLLER}} upgrade-k8s --to {{.KUBERNETES_VERSION}}
    vars:
      KUBERNETES_CONTROLLER:
        sh: talosctl config info --output json | jq --raw-output '.endpoints[]' | shuf -n 1
      KUBERNETES_VERSION:
        sh: yq '.kubernetesVersion' {{.TALHELPER_CONFIG_FILE}}
    preconditions:
      - curl -fsSL -o /dev/null --fail https://github.com/siderolabs/kubelet/releases/tag/{{.KUBERNETES_VERSION}}
      - talosctl --nodes {{.KUBERNETES_CONTROLLER}} get machineconfig &>/dev/null
      - talosctl config info &>/dev/null
      - test -f {{.TALOSCONFIG}}
      - which talosctl yq

  reset:
    desc: Resets nodes back to maintenance mode
    dir: "{{.KUBERNETES_DIR}}/bootstrap/talos"
    prompt: This will destroy your cluster and reset the nodes back to maintenance mode... continue?
    cmd: talhelper gencommand reset --config-file {{.TALHELPER_CONFIG_FILE}} --out-dir {{.TALHELPER_CLUSTER_DIR}} --extra-flags="--reboot {{- if eq .CLI_FORCE false }} --system-labels-to-wipe STATE --system-labels-to-wipe EPHEMERAL{{ end }} --graceful=false --wait=false" | bash
  preconditions:
    - which talhelper

  down:
    internal: true
    cmd: flux --namespace flux-system suspend kustomization --all
    preconditions:
      - which flux

  up:
    internal: true
    cmd: flux --namespace flux-system resume kustomization --all
    preconditions:
      - which flux<|MERGE_RESOLUTION|>--- conflicted
+++ resolved
@@ -42,17 +42,10 @@
   upgrade-node:
     desc: Upgrade Talos on a single node [HOSTNAME=required]
     cmds:
-<<<<<<< HEAD
-      - task: "{{if ne .ROLLOUT true}}down{{else}}noop{{end}}"
-      - talosctl --nodes {{.HOSTNAME}} upgrade --image="factory.talos.dev/installer/{{.TALOS_SCHEMATIC_ID}}:{{.TALOS_VERSION}}" --timeout=10m
-      - talosctl --nodes {{.HOSTNAME}} health --wait-timeout=10m --server=false
-      - task: "{{if ne .ROLLOUT true}}up{{else}}noop{{end}}"
-=======
       - task: down
       - talosctl --nodes {{.HOSTNAME}} upgrade --image="factory.talos.dev/installer/{{.TALOS_SCHEMATIC_ID}}:{{.TALOS_VERSION}}" --timeout=10m
       - talosctl --nodes {{.HOSTNAME}} health --wait-timeout=10m --server=false
       - task: up
->>>>>>> 5b8bb5ae
     vars:
       TALOS_SCHEMATIC_ID:
         sh: kubectl get node {{.HOSTNAME}} --output=jsonpath='{.metadata.annotations.extensions\.talos\.dev/schematic}'
@@ -61,36 +54,11 @@
     requires:
       vars: [HOSTNAME]
     preconditions:
-<<<<<<< HEAD
-      - msg: Missing talosconfig
-        sh: test -f {{.TALOSCONFIG}}
-      - msg: Unable to retrieve Talos config
-        sh: talosctl config info &>/dev/null
-      - msg: Node not found
-        sh: talosctl --nodes {{.HOSTNAME}} get machineconfig &>/dev/null
-      - msg: Upstream Talos version not found
-        sh: curl -fsSL -o /dev/null --fail https://github.com/siderolabs/talos/releases/tag/{{.TALOS_VERSION}}
-
-  upgrade-cluster:
-    desc: Upgrade Talos on the whole cluster
-    cmds:
-      - task: down
-      - for: { var: HOSTNAMES }
-        task: upgrade-node
-        vars:
-          HOSTNAME: "{{.ITEM}}"
-          ROLLOUT: true
-      - task: up
-    vars:
-      HOSTNAMES:
-        sh: kubectl get nodes --output=jsonpath='{.items[*].metadata.name}'
-=======
       - curl -fsSL -o /dev/null --fail https://github.com/siderolabs/talos/releases/tag/{{.TALOS_VERSION}}
       - talosctl --nodes {{.HOSTNAME}} get machineconfig &>/dev/null
       - talosctl config info &>/dev/null
       - test -f {{.TALOSCONFIG}}
       - which kubectl talosctl yq
->>>>>>> 5b8bb5ae
 
   upgrade-k8s:
     desc: Upgrade Kubernetes

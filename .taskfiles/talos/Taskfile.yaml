--- conflicted
+++ resolved
@@ -1,21 +1,17 @@
 ---
 # yaml-language-server: $schema=https://taskfile.dev/schema.json
-version: '3'
+version: "3"
 
 vars:
-  TALHELPER_CLUSTER_DIR: '{{.KUBERNETES_DIR}}/bootstrap/talos/clusterconfig'
-  TALHELPER_CONFIG_FILE: '{{.KUBERNETES_DIR}}/bootstrap/talos/talconfig.yaml'
-<<<<<<< HEAD
-=======
-  TALHELPER_SECRET_FILE: '{{.KUBERNETES_DIR}}/bootstrap/talos/talsecret.sops.yaml'
->>>>>>> e55ae1a1
-  TALOSCONFIG: '{{.TALHELPER_CLUSTER_DIR}}/talosconfig'
+  TALHELPER_CLUSTER_DIR: "{{.KUBERNETES_DIR}}/bootstrap/talos/clusterconfig"
+  TALHELPER_CONFIG_FILE: "{{.KUBERNETES_DIR}}/bootstrap/talos/talconfig.yaml"
+  TALHELPER_SECRET_FILE: "{{.KUBERNETES_DIR}}/bootstrap/talos/talsecret.sops.yaml"
+  TALOSCONFIG: "{{.TALHELPER_CLUSTER_DIR}}/talosconfig"
 
 env:
-  TALOSCONFIG: '{{.TALOSCONFIG}}'
+  TALOSCONFIG: "{{.TALOSCONFIG}}"
 
 tasks:
-
   generate-config:
     desc: Generate Talos configuration
     cmd: talhelper genconfig --config-file {{.TALHELPER_CONFIG_FILE}} --secret-file {{.TALHELPER_SECRET_FILE}} --out-dir {{.TALHELPER_CLUSTER_DIR}}
@@ -51,10 +47,10 @@
   upgrade-node:
     desc: Upgrade Talos on a single node
     cmds:
-      - task: '{{if ne .ROLLOUT true}}down{{else}}noop{{end}}'
+      - task: "{{if ne .ROLLOUT true}}down{{else}}noop{{end}}"
       - talosctl --nodes {{.HOSTNAME}} upgrade --image="factory.talos.dev/installer/{{.TALOS_SCHEMATIC_ID}}:{{.TALOS_VERSION}}" --timeout=10m
       - talosctl --nodes {{.HOSTNAME}} health --wait-timeout=10m --server=false
-      - task: '{{if ne .ROLLOUT true}}up{{else}}noop{{end}}'
+      - task: "{{if ne .ROLLOUT true}}up{{else}}noop{{end}}"
     vars:
       TALOS_SCHEMATIC_ID:
         sh: kubectl get node {{.HOSTNAME}} --output=jsonpath='{.metadata.annotations.extensions\.talos\.dev/schematic}'
@@ -79,7 +75,7 @@
       - for: { var: HOSTNAMES }
         task: upgrade-node
         vars:
-          HOSTNAME: '{{.ITEM}}'
+          HOSTNAME: "{{.ITEM}}"
           ROLLOUT: true
       - task: up
     vars:
